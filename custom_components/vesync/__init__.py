"""VeSync integration."""

import logging
from datetime import timedelta

from homeassistant.config_entries import ConfigEntry
from homeassistant.const import CONF_PASSWORD, CONF_USERNAME, Platform
from homeassistant.core import HomeAssistant, ServiceCall
from homeassistant.helpers import config_validation as cv
from homeassistant.helpers.dispatcher import async_dispatcher_send
from homeassistant.helpers.update_coordinator import DataUpdateCoordinator, UpdateFailed
from pyvesync.vesync import VeSync

from .common import async_process_devices
from .const import (
    DOMAIN,
    SERVICE_UPDATE_DEVS,
    VS_BINARY_SENSORS,
    VS_BUTTON,
    VS_DISCOVERY,
    VS_FANS,
    VS_HUMIDIFIERS,
    VS_LIGHTS,
    VS_MANAGER,
    VS_NUMBERS,
    VS_SENSORS,
    VS_SWITCHES,
)

PLATFORMS = {
    Platform.SWITCH: VS_SWITCHES,
    Platform.FAN: VS_FANS,
    Platform.LIGHT: VS_LIGHTS,
    Platform.SENSOR: VS_SENSORS,
    Platform.HUMIDIFIER: VS_HUMIDIFIERS,
    Platform.NUMBER: VS_NUMBERS,
    Platform.BINARY_SENSOR: VS_BINARY_SENSORS,
    Platform.BUTTON: VS_BUTTON,
}

_LOGGER = logging.getLogger(__name__)

CONFIG_SCHEMA = cv.removed(DOMAIN, raise_if_present=False)


async def async_setup_entry(hass: HomeAssistant, config_entry: ConfigEntry) -> bool:
    """Set up Vesync as config entry."""
    username = config_entry.data[CONF_USERNAME]
    password = config_entry.data[CONF_PASSWORD]

    time_zone = str(hass.config.time_zone)

    manager = VeSync(username, password, time_zone)

    login = await hass.async_add_executor_job(manager.login)

    if not login:
        _LOGGER.error("Unable to login to the VeSync server")
        return False

    hass.data[DOMAIN] = {config_entry.entry_id: {}}
    hass.data[DOMAIN][config_entry.entry_id][VS_MANAGER] = manager

    # Create a DataUpdateCoordinator for the manager
    async def async_update_data():
        """Fetch data from API endpoint."""
        try:
            await hass.async_add_executor_job(manager.update)
        except Exception as err:
            raise UpdateFailed(f"Update failed: {err}") from err

    coordinator = DataUpdateCoordinator(
        hass,
        _LOGGER,
        name="vesync",
        update_method=async_update_data,
        update_interval=timedelta(seconds=30),
    )

    # Fetch initial data so we have data when entities subscribe
    await coordinator.async_refresh()

    # Store the coordinator instance in hass.data
    hass.data[DOMAIN][config_entry.entry_id]["coordinator"] = coordinator

    device_dict = await async_process_devices(hass, manager)
    platforms_list: list = []

    for _, vs_p in PLATFORMS.items():
        hass.data[DOMAIN][config_entry.entry_id][vs_p] = []
        if device_dict[vs_p]:
            hass.data[DOMAIN][config_entry.entry_id][vs_p].extend(device_dict[vs_p])
<<<<<<< HEAD

    await hass.config_entries.async_forward_entry_setups(config_entry, list(PLATFORMS.keys()))
=======
            platforms_list.append(p)
    await hass.config_entries.async_forward_entry_setups(config_entry, platforms_list)
>>>>>>> fd0d0577

    async def async_new_device_discovery(service: ServiceCall) -> None:
        """Discover if new devices should be added."""
        manager = hass.data[DOMAIN][config_entry.entry_id][VS_MANAGER]
        dev_dict = await async_process_devices(hass, manager)
        platforms_to_setup = []

        async def _add_new_devices(platform: str) -> None:
            """Add new devices to hass."""
            old_devices = hass.data[DOMAIN][config_entry.entry_id][PLATFORMS[platform]]
            if new_devices := list(
                set(dev_dict.get(VS_SWITCHES, [])).difference(old_devices)
            ):
                old_devices.extend(new_devices)
                if old_devices:
                    async_dispatcher_send(
                        hass, VS_DISCOVERY.format(PLATFORMS[platform]), new_devices
                    )
                else:
<<<<<<< HEAD
                    platforms_to_setup.append(platform)
=======
                    hass.async_create_task(
                        hass.config_entries.async_forward_entry_setups(
                            config_entry, platform
                        )
                    )
>>>>>>> fd0d0577

        for k in PLATFORMS:
            _add_new_devices(k)

        if platforms_to_setup:
            await hass.config_entries.async_forward_entry_setups(config_entry, platforms_to_setup)

    hass.services.async_register(
        DOMAIN, SERVICE_UPDATE_DEVS, async_new_device_discovery
    )

    return True


async def async_unload_entry(hass: HomeAssistant, entry: ConfigEntry) -> bool:
    """Unload a config entry."""
    unload_ok = await hass.config_entries.async_unload_platforms(
        entry, list(PLATFORMS.keys())
    )
    if unload_ok:
        hass.data[DOMAIN].pop(entry.entry_id)

    return unload_ok<|MERGE_RESOLUTION|>--- conflicted
+++ resolved
@@ -84,19 +84,13 @@
     hass.data[DOMAIN][config_entry.entry_id]["coordinator"] = coordinator
 
     device_dict = await async_process_devices(hass, manager)
-    platforms_list: list = []
 
     for _, vs_p in PLATFORMS.items():
         hass.data[DOMAIN][config_entry.entry_id][vs_p] = []
         if device_dict[vs_p]:
             hass.data[DOMAIN][config_entry.entry_id][vs_p].extend(device_dict[vs_p])
-<<<<<<< HEAD
 
     await hass.config_entries.async_forward_entry_setups(config_entry, list(PLATFORMS.keys()))
-=======
-            platforms_list.append(p)
-    await hass.config_entries.async_forward_entry_setups(config_entry, platforms_list)
->>>>>>> fd0d0577
 
     async def async_new_device_discovery(service: ServiceCall) -> None:
         """Discover if new devices should be added."""
@@ -116,15 +110,7 @@
                         hass, VS_DISCOVERY.format(PLATFORMS[platform]), new_devices
                     )
                 else:
-<<<<<<< HEAD
                     platforms_to_setup.append(platform)
-=======
-                    hass.async_create_task(
-                        hass.config_entries.async_forward_entry_setups(
-                            config_entry, platform
-                        )
-                    )
->>>>>>> fd0d0577
 
         for k in PLATFORMS:
             _add_new_devices(k)
