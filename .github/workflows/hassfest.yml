name: Validate with hassfest

on:
  push:
  pull_request:
<<<<<<< HEAD
=======
  schedule:
    - cron: "0 0 * * *"
>>>>>>> 2e2f77a9

jobs:
  validate:
    runs-on: "ubuntu-latest"
    steps:
      - uses: "actions/checkout@v3"
      - uses: home-assistant/actions/hassfest@master<|MERGE_RESOLUTION|>--- conflicted
+++ resolved
@@ -3,11 +3,6 @@
 on:
   push:
   pull_request:
-<<<<<<< HEAD
-=======
-  schedule:
-    - cron: "0 0 * * *"
->>>>>>> 2e2f77a9
 
 jobs:
   validate:
